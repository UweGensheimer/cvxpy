--- conflicted
+++ resolved
@@ -228,11 +228,7 @@
         exp = self.x + self.z
         scalar_exp = self.a + self.b
         constr = SOC(scalar_exp, exp)
-<<<<<<< HEAD
-        self.assertEqual(constr.shape, (3, 1))
-=======
         self.assertEqual(constr.size, 3)
->>>>>>> d5692a35
 
     def test_chained_constraints(self):
         """Tests that chaining constraints raises an error.
