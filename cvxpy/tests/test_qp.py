--- conflicted
+++ resolved
@@ -22,18 +22,11 @@
 from scipy.linalg import lstsq
 
 from cvxpy import Minimize, Problem
-<<<<<<< HEAD
 from cvxpy.atoms import (QuadForm, abs, power, quad_over_lin, sum_entries, sum_squares, norm,
                          matrix_frac)
 from cvxpy.expressions.variable import Variable
 from cvxpy.solver_interface.qp_solvers.qp_solver import QpSolver
 from cvxpy.tests.base_test import BaseTest
-=======
-from cvxpy.atoms import (QuadForm, abs, power, quad_over_lin, sum_entries,
-                         sum_squares, norm, matrix_frac)
-from cvxpy.expressions.variables import Variable
->>>>>>> 6aaa0016
-from cvxpy.reductions.qp2quad_form.qp_matrix_stuffing import QpMatrixStuffing
 from cvxpy.reductions.qp2quad_form.qp2symbolic_qp import Qp2SymbolicQp
 from cvxpy.reductions.solvers.qp_solvers.qp_solver import QpSolver
 from cvxpy.tests.base_test import BaseTest
