"""
Copyright 2013 Steven Diamond

This file is part of CVXPY.

CVXPY is free software: you can redistribute it and/or modify
it under the terms of the GNU General Public License as published by
the Free Software Foundation, either version 3 of the License, or
(at your option) any later version.

CVXPY is distributed in the hope that it will be useful,
but WITHOUT ANY WARRANTY; without even the implied warranty of
MERCHANTABILITY or FITNESS FOR A PARTICULAR PURPOSE.  See the
GNU General Public License for more details.

You should have received a copy of the GNU General Public License
along with CVXPY.  If not, see <http://www.gnu.org/licenses/>.
"""

from fractions import Fraction
import cvxpy.settings as s
from cvxpy.atoms import *
from cvxpy.expressions.constants import Constant, Parameter
from cvxpy.expressions.variables import Variable, Semidef, Bool, Symmetric
from cvxpy.problems.objective import *
from cvxpy.problems.problem import Problem
from cvxpy.problems.solvers.utilities import SOLVERS, installed_solvers
from cvxpy.problems.problem_data.sym_data import SymData
import cvxpy.interface as intf
import cvxpy.lin_ops.lin_utils as lu
from cvxpy.error import DCPError
from cvxpy.tests.base_test import BaseTest
from numpy import linalg as LA
import numpy
import sys
# Solvers.
import scs
import ecos
import warnings
PY2 = sys.version_info < (3, 0)
if sys.version_info < (3, 0):
    from cStringIO import StringIO
else:
    from io import StringIO

from nose.tools import set_trace


class TestProblem(BaseTest):
    """ Unit tests for the expression/expression module. """

    def setUp(self):
        self.a = Variable(name='a')
        self.b = Variable(name='b')
        self.c = Variable(name='c')

        self.x = Variable(2, name='x')
        self.y = Variable(3, name='y')
        self.z = Variable(2, name='z')

        self.A = Variable(2, 2, name='A')
        self.B = Variable(2, 2, name='B')
        self.C = Variable(3, 2, name='C')

    def test_to_str(self):
        """Test string representations.
        """
        obj = Minimize(self.a)
        prob = Problem(obj)
        self.assertEqual(repr(prob), "Problem(%s, %s)" % (repr(obj), repr([])))
        constraints = [self.x*2 == self.x, self.x == 0]
        prob = Problem(obj, constraints)
        self.assertEqual(repr(prob), "Problem(%s, %s)" % (repr(obj), repr(constraints)))

        # Test str.
        result = "minimize %(name)s\nsubject to %(name)s == 0\n           0 <= %(name)s" % {"name": self.a.name()}
        prob = Problem(Minimize(self.a), [self.a == 0, self.a >= 0])
        self.assertEqual(str(prob), result)

    def test_variables(self):
        """Test the variables method.
        """
        p = Problem(Minimize(self.a), [self.a <= self.x, self.b <= self.A + 2])
        vars_ = p.variables()
        ref = [self.a, self.x, self.b, self.A]
        if PY2:
            self.assertItemsEqual(vars_, ref)
        else:
            self.assertCountEqual(vars_, ref)

    def test_parameters(self):
        """Test the parameters method.
        """
        p1 = Parameter()
        p2 = Parameter(3, sign="negative")
        p3 = Parameter(4, 4, sign="positive")
        p = Problem(Minimize(p1), [self.a + p1 <= p2, self.b <= p3 + p3 + 2])
        params = p.parameters()
        ref = [p1, p2, p3]
        if PY2:
            self.assertItemsEqual(params, ref)
        else:
            self.assertCountEqual(params, ref)

    def test_constants(self):
        """Test the constants method.
        """
        c1 = numpy.random.randn(1, 2)
        c2 = numpy.random.randn(2, 1)
        p = Problem(Minimize(c1*self.x), [self.x >= c2])
        constants_ = p.constants()
        ref = [c1, c2]
        self.assertEqual(len(ref), len(constants_))
        for c, r in zip(constants_, ref):
            self.assertTupleEqual(c.size, r.shape)
            self.assertTrue((c.value == r).all())
            # Allows comparison between numpy matrices and numpy arrays
            # Necessary because of the way cvxpy handles numpy arrays and constants

        # Single scalar constants
        p = Problem(Minimize(self.a), [self.x >= 1])
        constants_ = p.constants()
        ref = [numpy.matrix(1)]
        self.assertEqual(len(ref), len(constants_))
        for c, r in zip(constants_, ref):
            self.assertEqual(c.size, r.shape) and \
            self.assertTrue((c.value == r).all()) 
            # Allows comparison between numpy matrices and numpy arrays
            # Necessary because of the way cvxpy handles numpy arrays and constants


    def test_size_metrics(self):
        """Test the size_metrics method.
        """
        p1 = Parameter()
        p2 = Parameter(3, sign="negative")
        p3 = Parameter(4, 4, sign="positive")

        c1 = numpy.random.randn(2, 1)
        c2 = numpy.random.randn(1, 2)
        constants = [2, c2.dot(c1)]

        p = Problem(Minimize(p1), [self.a + p1 <= p2, self.b <= p3 + p3 + constants[0], self.c == constants[1]])
        # num_scalar_variables
        n_variables = p.size_metrics.num_scalar_variables
        ref = numpy.prod(self.a.size) + numpy.prod(self.b.size) + numpy.prod(self.c.size)
        if PY2:
            self.assertEqual(n_variables, ref)
        else:
            self.assertEqual(n_variables, ref)

        # num_scalar_data
        n_data = p.size_metrics.num_scalar_data
        ref = numpy.prod(p1.size) + numpy.prod(p2.size) + numpy.prod(p3.size) + len(constants)  # 2 and c2.dot(c1) are both single scalar constants.
        self.assertEqual(n_data, ref)

        # num_scalar_eq_constr
        n_eq_constr = p.size_metrics.num_scalar_eq_constr
        ref = c2.dot(c1).size
        self.assertEqual(n_eq_constr, ref)

        # num_scalar_leq_constr
        n_leq_constr = p.size_metrics.num_scalar_leq_constr
        ref = numpy.prod(p3.size) + numpy.prod(p2.size)
        self.assertEqual(n_leq_constr, ref)

        # max_data_dimension
        max_data_dim = p.size_metrics.max_data_dimension
        ref = max(p3.size)
        self.assertEqual(max_data_dim, ref)

    def test_solver_stats(self):
        """Test the solver_stats method.
        """
        prob = Problem(Minimize(norm(self.x)), [self.x == 0])
        prob.solve(solver = s.ECOS)
        stats = prob.solver_stats
        self.assertGreater(stats.solve_time, 0)
        self.assertGreater(stats.setup_time, 0)
        self.assertGreater(stats.num_iters, 0)

        
    def test_get_problem_data(self):
        """Test get_problem_data method.
        """
        with self.assertRaises(Exception) as cm:
            Problem(Maximize(Bool())).get_problem_data(s.ECOS)
        self.assertEqual(str(cm.exception), "The solver ECOS cannot solve the problem.")

        data = Problem(Maximize(exp(self.a) + 2)).get_problem_data(s.SCS)
        dims = data["dims"]
        self.assertEqual(dims['ep'], 1)
        self.assertEqual(data["c"].shape, (2,))
        self.assertEqual(data["A"].shape, (3, 2))

        data = Problem(Minimize(norm(self.x) + 3)).get_problem_data(s.ECOS)
        dims = data["dims"]
        self.assertEqual(dims["q"], [3])
        self.assertEqual(data["c"].shape, (3,))
        self.assertEqual(data["A"].shape, (0, 3))
        self.assertEqual(data["G"].shape, (3, 3))

        if s.CVXOPT in installed_solvers():
            import cvxopt
            data = Problem(Minimize(norm(self.x) + 3)).get_problem_data(s.CVXOPT)
            dims = data["dims"]
            self.assertEqual(dims["q"], [3])
            # NumPy ndarrays, not cvxopt matrices.
            self.assertEqual(type(data["c"]), cvxopt.matrix)
            self.assertEqual(type(data["A"]), cvxopt.spmatrix)
            self.assertEqual(data["c"].size, (3, 1))
            self.assertEqual(data["A"].size, (0, 3))
            self.assertEqual(data["G"].size, (3, 3))

    def test_unpack_results(self):
        """Test unpack results method.
        """
        with self.assertRaises(Exception) as cm:
            Problem(Minimize(exp(self.a))).unpack_results("blah", None)
        self.assertEqual(str(cm.exception), "Unknown solver.")

        prob = Problem(Minimize(exp(self.a)), [self.a == 0])
        args = prob.get_problem_data(s.SCS)
        data = {"c": args["c"], "A": args["A"], "b": args["b"]}
        results_dict = scs.solve(data, args["dims"])
        prob = Problem(Minimize(exp(self.a)), [self.a == 0])
        prob.unpack_results(s.SCS, results_dict)
        self.assertAlmostEqual(self.a.value, 0, places=3)
        self.assertAlmostEqual(prob.value, 1, places=3)
        self.assertAlmostEqual(prob.status, s.OPTIMAL)

        prob = Problem(Minimize(norm(self.x)), [self.x == 0])
        args = prob.get_problem_data(s.ECOS)
        results_dict = ecos.solve(args["c"], args["G"], args["h"],
                                  args["dims"], args["A"], args["b"])
        prob = Problem(Minimize(norm(self.x)), [self.x == 0])
        prob.unpack_results(s.ECOS, results_dict)
        self.assertItemsAlmostEqual(self.x.value, [0, 0])
        self.assertAlmostEqual(prob.value, 0)
        self.assertAlmostEqual(prob.status, s.OPTIMAL)

        if s.CVXOPT in installed_solvers():
            import cvxopt
            prob = Problem(Minimize(norm(self.x)), [self.x == 0])
            args = prob.get_problem_data(s.CVXOPT)
            results_dict = cvxopt.solvers.conelp(args["c"], args["G"],
                                                 args["h"], args["dims"],
                                                 args["A"], args["b"])
            prob = Problem(Minimize(norm(self.x)), [self.x == 0])
            prob.unpack_results(s.CVXOPT, results_dict)
            self.assertItemsAlmostEqual(self.x.value, [0, 0])
            self.assertAlmostEqual(prob.value, 0)
            self.assertAlmostEqual(prob.status, s.OPTIMAL)

    # Test silencing and enabling solver messages.
    def test_verbose(self):
        import sys
        # From http://stackoverflow.com/questions/5136611/capture-stdout-from-a-script-in-python
        # setup the environment
        outputs = {True: [], False: []}
        backup = sys.stdout
        # ####
        for verbose in [True, False]:
            for solver in installed_solvers():
                # Don't test GLPK because there's a race
                # condition in setting CVXOPT solver options.
                if solver in ["GLPK", "GLPK_MI", "MOSEK", "CBC", "LS"]:
                    continue
                if solver == "ELEMENTAL":
                    # ELEMENTAL's stdout is separate from python,
                    # so we have to do this.
                    # Note: This probably breaks (badly) on Windows.
                    import os
                    import tempfile

                    stdout_fd = 1
                    tmp_handle = tempfile.TemporaryFile(bufsize=0)
                    os.dup2(tmp_handle.fileno(), stdout_fd)
                else:
                    sys.stdout = StringIO()  # capture output

                p = Problem(Minimize(self.a + self.x[0]),
                            [self.a >= 2, self.x >= 2])

                if SOLVERS[solver].MIP_CAPABLE:
                    p.constraints.append(Bool() == 0)
                    p.solve(verbose=verbose, solver=solver)

                if SOLVERS[solver].EXP_CAPABLE:
                    p = Problem(Minimize(self.a), [log(self.a) >= 2])
                    p.solve(verbose=verbose, solver=solver)

                if SOLVERS[solver].SDP_CAPABLE:
                    p = Problem(Minimize(self.a), [lambda_min(self.a) >= 2])
                    p.solve(verbose=verbose, solver=solver)

                if solver == "ELEMENTAL":
                    # ELEMENTAL's stdout is separate from python,
                    # so we have to do this.
                    tmp_handle.seek(0)
                    out = tmp_handle.read()
                    tmp_handle.close()
                else:
                    out = sys.stdout.getvalue()  # release output

                outputs[verbose].append((out, solver))
        # ####
        sys.stdout.close()  # close the stream
        sys.stdout = backup  # restore original stdout
        for output, solver in outputs[True]:
            print(solver)
            assert len(output) > 0
        for output, solver in outputs[False]:
            print(solver)
            assert len(output) == 0

    # Test registering other solve methods.
    def test_register_solve(self):
        Problem.register_solve("test", lambda self: 1)
        p = Problem(Minimize(1))
        result = p.solve(method="test")
        self.assertEqual(result, 1)

        def test(self, a, b=2):
            return (a, b)
        Problem.register_solve("test", test)
        p = Problem(Minimize(0))
        result = p.solve(1, b=3, method="test")
        self.assertEqual(result, (1, 3))
        result = p.solve(1, method="test")
        self.assertEqual(result, (1, 2))
        result = p.solve(1, method="test", b=4)
        self.assertEqual(result, (1, 4))

    def test_consistency(self):
        """Test that variables and constraints keep a consistent order.
        """
        import itertools
        num_solves = 4
        vars_lists = []
        ineqs_lists = []
        var_ids_order_created = []
        for k in range(num_solves):
            sum = 0
            constraints = []
            var_ids = []
            for i in range(100):
                var = Variable(name=str(i))
                var_ids.append(var.id)
                sum += var
                constraints.append(var >= i)
            var_ids_order_created.append(var_ids)
            obj = Minimize(sum)
            p = Problem(obj, constraints)
            objective, constraints = p.canonicalize()
            sym_data = SymData(objective, constraints, SOLVERS[s.ECOS])
            # Sort by offset.
            vars_ = sorted(sym_data.var_offsets.items(),
                           key=lambda key_val: key_val[1])
            vars_ = [var_id for (var_id, offset) in vars_]
            vars_lists.append(vars_)
            ineqs_lists.append(sym_data.constr_map[s.LEQ])

        # Verify order of variables is consistent.
        for i in range(num_solves):
            self.assertEqual(var_ids_order_created[i],
                             vars_lists[i])
        for i in range(num_solves):
            for idx, constr in enumerate(ineqs_lists[i]):
                var_id, _ = lu.get_expr_vars(constr.expr)[0]
                self.assertEqual(var_ids_order_created[i][idx],
                                 var_id)

    # Test removing duplicate constraint objects.
    def test_duplicate_constraints(self):
        eq = (self.x == 2)
        le = (self.x <= 2)
        obj = 0

        def test(self):
            objective, constraints = self.canonicalize()
            sym_data = SymData(objective, constraints, SOLVERS[s.CVXOPT])
            return (len(sym_data.constr_map[s.EQ]),
                    len(sym_data.constr_map[s.LEQ]))
        Problem.register_solve("test", test)
        p = Problem(Minimize(obj), [eq, eq, le, le])
        result = p.solve(method="test")
        self.assertEqual(result, (1, 1))

        # Internal constraints.
        X = Semidef(2)
        obj = sum_entries(X + X)
        p = Problem(Minimize(obj))
        result = p.solve(method="test")
        self.assertEqual(result, (0, 1))

        # Duplicates from non-linear constraints.
        exp = norm(self.x, 2)
        prob = Problem(Minimize(0), [exp <= 1, exp <= 2])
        result = prob.solve(method="test")
        self.assertEqual(result, (0, 4))

    # Test the is_dcp method.
    def test_is_dcp(self):
        p = Problem(Minimize(normInf(self.a)))
        self.assertEqual(p.is_dcp(), True)

        p = Problem(Maximize(normInf(self.a)))
        self.assertEqual(p.is_dcp(), False)
        with self.assertRaises(Exception) as cm:
            p.solve()
        self.assertEqual(str(cm.exception), "Problem does not follow DCP rules.")
        p.solve(ignore_dcp=True)

    # Test the is_qp method.
    def test_is_qp(self):
        A = numpy.random.randn(4, 3)
        b = numpy.random.randn(4)
        Aeq = numpy.random.randn(2,3)
        beq = numpy.random.randn(2)
        F = numpy.random.randn(2,3)
        g = numpy.random.randn(2)
        obj = sum_squares(A*self.y - b)
        p = Problem(Minimize(obj),[])
        self.assertEqual(p.is_qp(), True)

        p = Problem(Minimize(obj),[Aeq * self.y == beq, F * self.y <= g])
        self.assertEqual(p.is_qp(), True)

        p = Problem(Minimize(obj),[max_elemwise(1, 3 * self.y) <= 200, abs(2 * self.y) <= 100, 
            norm(2 * self.y, 1) <= 1000, Aeq * self.y == beq])
        self.assertEqual(p.is_qp(), True)

        p = Problem(Minimize(obj),[max_elemwise(1, 3 * self.y ** 2) <= 200])
        self.assertEqual(p.is_qp(), False)

    # Test problems involving variables with the same name.
    def test_variable_name_conflict(self):
        var = Variable(name='a')
        p = Problem(Maximize(self.a + var), [var == 2 + self.a, var <= 3])
        result = p.solve()
        self.assertAlmostEqual(result, 4.0)
        self.assertAlmostEqual(self.a.value, 1)
        self.assertAlmostEqual(var.value, 3)

    # Test adding problems
    def test_add_problems(self):
        prob1 = Problem(Minimize(self.a), [self.a >= self.b])
        prob2 = Problem(Minimize(2*self.b), [self.a >= 1, self.b >= 2])
        prob_minimize = prob1 + prob2
        self.assertEqual(len(prob_minimize.constraints), 3)
        self.assertAlmostEqual(prob_minimize.solve(), 6)
        prob3 = Problem(Maximize(self.a), [self.b <= 1])
        prob4 = Problem(Maximize(2*self.b), [self.a <= 2])
        prob_maximize = prob3 + prob4
        self.assertEqual(len(prob_maximize.constraints), 2)
        self.assertAlmostEqual(prob_maximize.solve(), 4)

        # Test using sum function
        prob5 = Problem(Minimize(3*self.a))
        prob_sum = sum([prob1, prob2, prob5])
        self.assertEqual(len(prob_sum.constraints), 3)
        self.assertAlmostEqual(prob_sum.solve(), 12)
        prob_sum = sum([prob1])
        self.assertEqual(len(prob_sum.constraints), 1)

        # Test Minimize + Maximize
        with self.assertRaises(DCPError) as cm:
            prob_bad_sum = prob1 + prob3
        self.assertEqual(str(cm.exception), "Problem does not follow DCP rules.")

    # Test problem multiplication by scalar
    def test_mul_problems(self):
        prob1 = Problem(Minimize(pow(self.a, 2)), [self.a >= 2])
        answer = prob1.solve()
        factors = [0, 1, 2.3, -4.321]
        for f in factors:
            self.assertAlmostEqual((f * prob1).solve(), f * answer)
            self.assertAlmostEqual((prob1 * f).solve(), f * answer)

    # Test problem linear combinations
    def test_lin_combination_problems(self):
        prob1 = Problem(Minimize(self.a), [self.a >= self.b])
        prob2 = Problem(Minimize(2*self.b), [self.a >= 1, self.b >= 2])
        prob3 = Problem(Maximize(-pow(self.b + self.a, 2)), [self.b >= 3])

        # simple addition and multiplication
        combo1 = prob1 + 2 * prob2
        combo1_ref = Problem(Minimize(self.a + 4 * self.b), [self.a >= self.b, self.a >= 1, self.b >= 2])
        self.assertAlmostEqual(combo1.solve(), combo1_ref.solve())

        # division and subtraction
        combo2 = prob1 - prob3/2
        combo2_ref = Problem(Minimize(self.a + pow(self.b + self.a, 2)/2), [self.b >= 3, self.a >= self.b])
        self.assertAlmostEqual(combo2.solve(), combo2_ref.solve())

        # multiplication with 0 (prob2's constraints should still hold)
        combo3 = prob1 + 0 * prob2 - 3 * prob3
        combo3_ref = Problem(Minimize(self.a + 3 * pow(self.b + self.a, 2)), [self.a >= self.b, self.a >= 1, self.b >= 3])
        self.assertAlmostEqual(combo3.solve(), combo3_ref.solve())

    # Test solving problems in parallel.
    def test_solve_parallel(self):
        p = Parameter()
        problem = Problem(Minimize(square(self.a) + square(self.b) + p),
                          [self.b >= 2, self.a >= 1])
        p.value = 1
        # Ensure that parallel solver still works after repeated calls
        for _ in range(2):
            result = problem.solve(parallel=True)
            self.assertAlmostEqual(result, 6.0)
            self.assertEqual(problem.status, s.OPTIMAL)
            self.assertAlmostEqual(self.a.value, 1)
            self.assertAlmostEqual(self.b.value, 2)
            self.a.value = 0
            self.b.value = 0
        # The constant p should not be a separate problem, but rather added to
        # the first separable problem.
        self.assertTrue(len(problem._separable_problems) == 2)

        # Ensure that parallel solver works with options.
        result = problem.solve(parallel=True, verbose=True, warm_start=True)
        self.assertAlmostEqual(result, 6.0)
        self.assertEqual(problem.status, s.OPTIMAL)
        self.assertAlmostEqual(self.a.value, 1)
        self.assertAlmostEqual(self.b.value, 2)

        # Ensure that parallel solver works when problem changes.
        problem.objective = Minimize(square(self.a) + square(self.b))
        result = problem.solve(parallel=True)
        self.assertAlmostEqual(result, 5.0)
        self.assertEqual(problem.status, s.OPTIMAL)
        self.assertAlmostEqual(self.a.value, 1)
        self.assertAlmostEqual(self.b.value, 2)

    # Test scalar LP problems.
    def test_scalar_lp(self):
        p = Problem(Minimize(3*self.a), [self.a >= 2])
        result = p.solve()
        self.assertAlmostEqual(result, 6)
        self.assertAlmostEqual(self.a.value, 2)

        p = Problem(Maximize(3*self.a - self.b),
                    [self.a <= 2, self.b == self.a, self.b <= 5])
        result = p.solve()
        self.assertAlmostEqual(result, 4.0)
        self.assertAlmostEqual(self.a.value, 2)
        self.assertAlmostEqual(self.b.value, 2)

        # With a constant in the objective.
        p = Problem(Minimize(3*self.a - self.b + 100),
                    [self.a >= 2,
                     self.b + 5*self.c - 2 == self.a,
                     self.b <= 5 + self.c])
        result = p.solve()
        self.assertAlmostEqual(result, 101 + 1.0/6)
        self.assertAlmostEqual(self.a.value, 2)
        self.assertAlmostEqual(self.b.value, 5-1.0/6)
        self.assertAlmostEqual(self.c.value, -1.0/6)

        # Test status and value.
        exp = Maximize(self.a)
        p = Problem(exp, [self.a <= 2])
        result = p.solve(solver=s.ECOS)
        self.assertEqual(result, p.value)
        self.assertEqual(p.status, s.OPTIMAL)
        assert self.a.value is not None
        assert p.constraints[0].dual_value is not None

        # Unbounded problems.
        p = Problem(Maximize(self.a), [self.a >= 2])
        p.solve(solver=s.ECOS)
        self.assertEqual(p.status, s.UNBOUNDED)
        assert numpy.isinf(p.value)
        assert p.value > 0
        assert self.a.value is None
        assert p.constraints[0].dual_value is None

        if s.CVXOPT in installed_solvers():
            p = Problem(Minimize(-self.a), [self.a >= 2])
            result = p.solve(solver=s.CVXOPT)
            self.assertEqual(result, p.value)
            self.assertEqual(p.status, s.UNBOUNDED)
            assert numpy.isinf(p.value)
            assert p.value < 0

        # Infeasible problems.
        p = Problem(Maximize(self.a), [self.a >= 2, self.a <= 1])
        self.a.save_value(2)
        p.constraints[0].save_value(2)

        result = p.solve(solver=s.ECOS)
        self.assertEqual(result, p.value)
        self.assertEqual(p.status, s.INFEASIBLE)
        assert numpy.isinf(p.value)
        assert p.value < 0
        assert self.a.value is None
        assert p.constraints[0].dual_value is None

        p = Problem(Minimize(-self.a), [self.a >= 2, self.a <= 1])
        result = p.solve(solver=s.ECOS)
        self.assertEqual(result, p.value)
        self.assertEqual(p.status, s.INFEASIBLE)
        assert numpy.isinf(p.value)
        assert p.value > 0

    # Test vector LP problems.
    def test_vector_lp(self):
        c = Constant(numpy.matrix([1, 2]).T).value
        p = Problem(Minimize(c.T*self.x), [self.x >= c])
        result = p.solve()
        self.assertAlmostEqual(result, 5)
        self.assertItemsAlmostEqual(self.x.value, [1, 2])

        A = Constant(numpy.matrix([[3, 5], [1, 2]]).T).value
        I = Constant([[1, 0], [0, 1]])
        p = Problem(Minimize(c.T*self.x + self.a),
                    [A*self.x >= [-1, 1],
                     4*I*self.z == self.x,
                     self.z >= [2, 2],
                     self.a >= 2])
        result = p.solve()
        self.assertAlmostEqual(result, 26, places=3)
<<<<<<< HEAD
        obj = (c.T*self.x + self.a).value
        self.assertAlmostEqual(obj, result)
        self.assertItemsAlmostEqual(self.x.value, [8,8], places=3)
        self.assertItemsAlmostEqual(self.z.value, [2,2], places=3)
=======
        obj = c.T*self.x.value + self.a.value
        self.assertAlmostEqual(obj[0, 0], result)
        self.assertItemsAlmostEqual(self.x.value, [8, 8], places=3)
        self.assertItemsAlmostEqual(self.z.value, [2, 2], places=3)
>>>>>>> 6c0af6ea

    def test_ecos_noineq(self):
        """Test ECOS with no inequality constraints.
        """
        T = Constant(numpy.ones((2, 2))).value
        p = Problem(Minimize(1), [self.A == T])
        result = p.solve(solver=s.ECOS)
        self.assertAlmostEqual(result, 1)
        self.assertItemsAlmostEqual(self.A.value, T)

    # Test matrix LP problems.
    def test_matrix_lp(self):
        T = Constant(numpy.ones((2, 2))).value
        p = Problem(Minimize(1), [self.A == T])
        result = p.solve()
        self.assertAlmostEqual(result, 1)
        self.assertItemsAlmostEqual(self.A.value, T)

        T = Constant(numpy.ones((2, 3))*2).value
        c = Constant(numpy.matrix([3, 4]).T).value
        p = Problem(Minimize(1), [self.A >= T*self.C,
                                  self.A == self.B, self.C == T.T])
        result = p.solve()
        self.assertAlmostEqual(result, 1)
        self.assertItemsAlmostEqual(self.A.value, self.B.value)
        self.assertItemsAlmostEqual(self.C.value, T)
        assert (self.A.value >= (T*self.C).value).all()

        # Test variables are dense.
        self.assertEqual(type(self.A.value), intf.DEFAULT_INTF.TARGET_MATRIX)

    # Test variable promotion.
    def test_variable_promotion(self):
        p = Problem(Minimize(self.a), [self.x <= self.a, self.x == [1, 2]])
        result = p.solve()
        self.assertAlmostEqual(result, 2)
        self.assertAlmostEqual(self.a.value, 2)

        p = Problem(Minimize(self.a),
                    [self.A <= self.a,
                     self.A == [[1, 2], [3, 4]]
                     ])
        result = p.solve()
        self.assertAlmostEqual(result, 4)
        self.assertAlmostEqual(self.a.value, 4)

        # Promotion must happen before the multiplication.
        p = Problem(Minimize([[1], [1]]*(self.x + self.a + 1)),
                    [self.a + self.x >= [1, 2]])
        result = p.solve()
        self.assertAlmostEqual(result, 5)

    # Test parameter promotion.
    def test_parameter_promotion(self):
        a = Parameter()
        exp = [[1, 2], [3, 4]]*a
        a.value = 2
        assert not (exp.value - 2*numpy.array([[1, 2], [3, 4]]).T).any()

    def test_parameter_problems(self):
        """Test problems with parameters.
        """
        p1 = Parameter()
        p2 = Parameter(3, sign="negative")
        p3 = Parameter(4, 4, sign="positive")
        p = Problem(Maximize(p1*self.a), [self.a + p1 <= p2, self.b <= p3 + p3 + 2])
        p1.value = 2
        p2.value = -numpy.ones((3, 1))
        p3.value = numpy.ones((4, 4))
        result = p.solve()
        self.assertAlmostEqual(result, -6)

        p1.value = None
        with self.assertRaises(Exception) as cm:
            p.solve()
        self.assertEqual(str(cm.exception), "Problem has missing parameter value.")

    # Test problems with normInf
    def test_normInf(self):
        # Constant argument.
        p = Problem(Minimize(normInf(-2)))
        result = p.solve()
        self.assertAlmostEqual(result, 2)

        # Scalar arguments.
        p = Problem(Minimize(normInf(self.a)), [self.a >= 2])
        result = p.solve()
        self.assertAlmostEqual(result, 2)
        self.assertAlmostEqual(self.a.value, 2)

        p = Problem(Minimize(3*normInf(self.a + 2*self.b) + self.c),
                    [self.a >= 2, self.b <= -1, self.c == 3])
        result = p.solve()
        self.assertAlmostEqual(result, 3)
        self.assertAlmostEqual(self.a.value + 2*self.b.value, 0)
        self.assertAlmostEqual(self.c.value, 3)

        # Maximize
        p = Problem(Maximize(-normInf(self.a)), [self.a <= -2])
        result = p.solve()
        self.assertAlmostEqual(result, -2)
        self.assertAlmostEqual(self.a.value, -2)

        # Vector arguments.
        p = Problem(Minimize(normInf(self.x - self.z) + 5),
                    [self.x >= [2, 3], self.z <= [-1, -4]])
        result = p.solve()
        self.assertAlmostEqual(float(result), 12)
        self.assertAlmostEqual(float(list(self.x.value)[1] - list(self.z.value)[1]), 7)

    # Test problems with norm1
    def test_norm1(self):
        # Constant argument.
        p = Problem(Minimize(norm1(-2)))
        result = p.solve()
        self.assertAlmostEqual(result, 2)

        # Scalar arguments.
        p = Problem(Minimize(norm1(self.a)), [self.a <= -2])
        result = p.solve()
        self.assertAlmostEqual(result, 2)
        self.assertAlmostEqual(self.a.value, -2)

        # Maximize
        p = Problem(Maximize(-norm1(self.a)), [self.a <= -2])
        result = p.solve()
        self.assertAlmostEqual(result, -2)
        self.assertAlmostEqual(self.a.value, -2)

        # Vector arguments.
        p = Problem(Minimize(norm1(self.x - self.z) + 5),
                    [self.x >= [2, 3], self.z <= [-1, -4]])
        result = p.solve()
        self.assertAlmostEqual(float(result), 15)
        self.assertAlmostEqual(float(list(self.x.value)[1] - list(self.z.value)[1]), 7)

    # Test problems with norm2
    def test_norm2(self):
        # Constant argument.
        p = Problem(Minimize(norm2(-2)))
        result = p.solve()
        self.assertAlmostEqual(result, 2)

        # Scalar arguments.
        p = Problem(Minimize(norm2(self.a)), [self.a <= -2])
        result = p.solve()
        self.assertAlmostEqual(result, 2)
        self.assertAlmostEqual(self.a.value, -2)

        # Maximize
        p = Problem(Maximize(-norm2(self.a)), [self.a <= -2])
        result = p.solve()
        self.assertAlmostEqual(result, -2)
        self.assertAlmostEqual(self.a.value, -2)

        # Vector arguments.
        p = Problem(Minimize(norm2(self.x - self.z) + 5),
                    [self.x >= [2, 3], self.z <= [-1, -4]])
        result = p.solve()
        self.assertAlmostEqual(result, 12.61577)
        self.assertItemsAlmostEqual(self.x.value, [2, 3])
        self.assertItemsAlmostEqual(self.z.value, [-1, -4])

        # Row  arguments.
        p = Problem(Minimize(norm2((self.x - self.z).T) + 5),
                    [self.x >= [2, 3], self.z <= [-1, -4]])
        result = p.solve()
        self.assertAlmostEqual(result, 12.61577)
        self.assertItemsAlmostEqual(self.x.value, [2, 3])
        self.assertItemsAlmostEqual(self.z.value, [-1, -4])

    # Test problems with abs
    def test_abs(self):
        p = Problem(Minimize(sum_entries(abs(self.A))), [-2 >= self.A])
        result = p.solve()
        self.assertAlmostEqual(result, 8)
        self.assertItemsAlmostEqual(self.A.value, [-2, -2, -2, -2])

    # Test problems with quad_form.
    def test_quad_form(self):
        with self.assertRaises(Exception) as cm:
            Problem(Minimize(quad_form(self.x, self.A))).solve()
        self.assertEqual(str(cm.exception), "At least one argument to quad_form must be constant.")

        with self.assertRaises(Exception) as cm:
            Problem(Minimize(quad_form(1, self.A))).solve()
        self.assertEqual(str(cm.exception), "Invalid dimensions for arguments.")

        with warnings.catch_warnings():
            warnings.simplefilter("ignore")
            with self.assertRaises(Exception) as cm:
                Problem(Minimize(quad_form(self.x, [[-1, 0], [0, 9]]))).solve()
            self.assertEqual(str(cm.exception), "Problem does not follow DCP rules.")

        P = [[4, 0], [0, 9]]
        p = Problem(Minimize(quad_form(self.x, P)), [self.x >= 1])
        result = p.solve()
        self.assertAlmostEqual(result, 13, places=3)

        c = [1, 2]
        p = Problem(Minimize(quad_form(c, self.A)), [self.A >= 1])
        result = p.solve()
        self.assertAlmostEqual(result, 9)

        c = [1, 2]
        P = [[4, 0], [0, 9]]
        p = Problem(Minimize(quad_form(c, P)))
        result = p.solve()
        self.assertAlmostEqual(result, 40)

    # Test combining atoms
    def test_mixed_atoms(self):
        p = Problem(Minimize(norm2(5 + norm1(self.z)
                                   + norm1(self.x) +
                                   normInf(self.x - self.z))),
                    [self.x >= [2, 3], self.z <= [-1, -4], norm2(self.x + self.z) <= 2])
        result = p.solve()
        self.assertAlmostEqual(result, 22)
        self.assertItemsAlmostEqual(self.x.value, [2, 3])
        self.assertItemsAlmostEqual(self.z.value, [-1, -4])

    # Test multiplying by constant atoms.
    def test_mult_constant_atoms(self):
        p = Problem(Minimize(norm2([3, 4])*self.a), [self.a >= 2])
        result = p.solve()
        self.assertAlmostEqual(result, 10)
        self.assertAlmostEqual(self.a.value, 2)

    # Test recovery of dual variables.
    def test_dual_variables(self):
        for solver in [s.ECOS, s.SCS, s.CVXOPT]:
            if solver in installed_solvers():
                if solver == s.SCS:
                    acc = 1
                else:
                    acc = 5
                p = Problem(Minimize(norm1(self.x + self.z)),
                            [self.x >= [2, 3],
                            [[1, 2], [3, 4]]*self.z == [-1, -4],
                            norm2(self.x + self.z) <= 100])
                result = p.solve(solver=solver)
                self.assertAlmostEqual(result, 4, places=acc)
                self.assertItemsAlmostEqual(self.x.value, [4, 3], places=acc)
                self.assertItemsAlmostEqual(self.z.value, [-4, 1], places=acc)
                # Dual values
                self.assertItemsAlmostEqual(p.constraints[0].dual_value, [0, 1], places=acc)
                self.assertItemsAlmostEqual(p.constraints[1].dual_value, [-1, 0.5], places=acc)
                self.assertAlmostEqual(p.constraints[2].dual_value, 0, places=acc)

                T = numpy.ones((2, 3))*2
                c = numpy.matrix([3, 4]).T
                p = Problem(Minimize(1),
                            [self.A >= T*self.C,
                            self.A == self.B,
                            self.C == T.T])
                result = p.solve(solver=solver)
                # Dual values
                self.assertItemsAlmostEqual(p.constraints[0].dual_value, 4*[0], places=acc)
                self.assertItemsAlmostEqual(p.constraints[1].dual_value, 4*[0], places=acc)
                self.assertItemsAlmostEqual(p.constraints[2].dual_value, 6*[0], places=acc)

    # Test problems with indexing.
    def test_indexing(self):
        # Vector variables
        p = Problem(Maximize(self.x[0, 0]), [self.x[0, 0] <= 2, self.x[1, 0] == 3])
        result = p.solve()
        self.assertAlmostEqual(result, 2)
        self.assertItemsAlmostEqual(self.x.value, [2, 3])

        n = 10
        A = numpy.arange(n*n)
        A = numpy.reshape(A, (n, n))
        x = Variable(n, n)
        p = Problem(Minimize(sum_entries(x)), [x == A])
        result = p.solve()
        answer = n*n*(n*n+1)/2 - n*n
        self.assertAlmostEqual(result, answer)

        # Matrix variables
        p = Problem(Maximize(sum(self.A[i, i] + self.A[i, 1-i] for i in range(2))),
                    [self.A <= [[1, -2], [-3, 4]]])
        result = p.solve()
        self.assertAlmostEqual(result, 0)
        self.assertItemsAlmostEqual(self.A.value, [1, -2, -3, 4])

        # Indexing arithmetic expressions.
        exp = [[1, 2], [3, 4]]*self.z + self.x
        p = Problem(Minimize(exp[1, 0]), [self.x == self.z, self.z == [1, 2]])
        result = p.solve()
        self.assertAlmostEqual(result, 12)
        self.assertItemsAlmostEqual(self.x.value, self.z.value)

    def test_non_python_int_index(self):
        """Test problems that have special types as indices.
        """
        import sys
        if sys.version_info > (3,):
            my_long = int
        else:
            my_long = long
        # Test with long indices.
        cost = self.x[0:my_long(2)][0]
        p = Problem(Minimize(cost), [self.x == 1])
        result = p.solve()
        self.assertAlmostEqual(result, 1)
        self.assertItemsAlmostEqual(self.x.value, [1, 1])

        # Test with numpy64 indices.
        cost = self.x[0:numpy.int64(2)][0]
        p = Problem(Minimize(cost), [self.x == 1])
        result = p.solve()
        self.assertAlmostEqual(result, 1)
        self.assertItemsAlmostEqual(self.x.value, [1, 1])

        # Test with float.
        cost = self.x[numpy.float32(0)]
        p = Problem(Minimize(cost), [self.x == 1])
        result = p.solve()
        self.assertAlmostEqual(result, 1)
        self.assertItemsAlmostEqual(self.x.value, [1, 1])

    # Test problems with slicing.
    def test_slicing(self):
        p = Problem(Maximize(sum_entries(self.C)), [self.C[1:3, :] <= 2, self.C[0, :] == 1])
        result = p.solve()
        self.assertAlmostEqual(result, 10)
        self.assertItemsAlmostEqual(self.C.value, 2*[1, 2, 2])

        p = Problem(Maximize(sum_entries(self.C[0:3:2, 1])),
                    [self.C[1:3, :] <= 2, self.C[0, :] == 1])
        result = p.solve()
        self.assertAlmostEqual(result, 3)
        self.assertItemsAlmostEqual(self.C.value[0:3:2, 1], [1, 2])

        p = Problem(Maximize(sum_entries((self.C[0:2, :] + self.A)[:, 0:2])),
                    [self.C[1:3, :] <= 2, self.C[0, :] == 1,
                     (self.A + self.B)[:, 0] == 3, (self.A + self.B)[:, 1] == 2,
                     self.B == 1])
        result = p.solve()
        self.assertAlmostEqual(result, 12)
        self.assertItemsAlmostEqual(self.C.value[0:2, :], [1, 2, 1, 2])
        self.assertItemsAlmostEqual(self.A.value, [2, 2, 1, 1])

        p = Problem(Maximize([[3], [4]]*(self.C[0:2, :] + self.A)[:, 0]),
                    [self.C[1:3, :] <= 2, self.C[0, :] == 1,
                     [[1], [2]]*(self.A + self.B)[:, 0] == 3, (self.A + self.B)[:, 1] == 2,
                     self.B == 1, 3*self.A[:, 0] <= 3])
        result = p.solve()
        self.assertAlmostEqual(result, 12)
        self.assertItemsAlmostEqual(self.C.value[0:2, 0], [1, 2])
        self.assertItemsAlmostEqual(self.A.value, [1, -.5, 1, 1])

        p = Problem(Minimize(norm2((self.C[0:2, :] + self.A)[:, 0])),
                    [self.C[1:3, :] <= 2, self.C[0, :] == 1,
                     (self.A + self.B)[:, 0] == 3, (self.A + self.B)[:, 1] == 2,
                     self.B == 1])
        result = p.solve()
        self.assertAlmostEqual(result, 3)
        self.assertItemsAlmostEqual(self.C.value[0:2, 0], [1, -2])
        self.assertItemsAlmostEqual(self.A.value, [2, 2, 1, 1])

        # Transpose of slice.
        p = Problem(Maximize(sum_entries(self.C)), [self.C[1:3, :].T <= 2, self.C[0, :].T == 1])
        result = p.solve()
        self.assertAlmostEqual(result, 10)
        self.assertItemsAlmostEqual(self.C.value, 2*[1, 2, 2])

    # Test the vstack atom.
    def test_vstack(self):
        c = numpy.ones((1, 5))
        p = Problem(Minimize(c * vstack(self.x, self.y)),
                    [self.x == [1, 2],
                     self.y == [3, 4, 5]])
        result = p.solve()
        self.assertAlmostEqual(result, 15)

        c = numpy.ones((1, 4))
        p = Problem(Minimize(c * vstack(self.x, self.x)),
                    [self.x == [1, 2]])
        result = p.solve()
        self.assertAlmostEqual(result, 6)

        c = numpy.ones((2, 2))
        p = Problem(Minimize(sum_entries(vstack(self.A, self.C))),
                    [self.A >= 2*c,
                     self.C == -2])
        result = p.solve()
        self.assertAlmostEqual(result, -4)

        c = numpy.ones((1, 2))
        p = Problem(Minimize(sum_entries(vstack(c*self.A, c*self.B))),
                    [self.A >= 2,
                     self.B == -2])
        result = p.solve()
        self.assertAlmostEqual(result, 0)

        c = numpy.matrix([1, -1]).T
        p = Problem(Minimize(c.T * vstack(square(self.a), sqrt(self.b))),
                    [self.a == 2,
                     self.b == 16])
        with self.assertRaises(Exception) as cm:
            p.solve()
        self.assertEqual(str(cm.exception), "Problem does not follow DCP rules.")

    # Test the hstack atom.
    def test_hstack(self):
        c = numpy.ones((1, 5))
        p = Problem(Minimize(c * hstack(self.x.T, self.y.T).T),
                    [self.x == [1, 2],
                     self.y == [3, 4, 5]])
        result = p.solve()
        self.assertAlmostEqual(result, 15)

        c = numpy.ones((1, 4))
        p = Problem(Minimize(c * hstack(self.x.T, self.x.T).T),
                    [self.x == [1, 2]])
        result = p.solve()
        self.assertAlmostEqual(result, 6)

        c = numpy.ones((2, 2))
        p = Problem(Minimize(sum_entries(hstack(self.A.T, self.C.T))),
                    [self.A >= 2*c,
                     self.C == -2])
        result = p.solve()
        self.assertAlmostEqual(result, -4)

        D = Variable(3, 3)
        expr = hstack(self.C, D)
        p = Problem(Minimize(expr[0, 1] + sum_entries(hstack(expr, expr))),
                    [self.C >= 0,
                     D >= 0, D[0, 0] == 2, self.C[0, 1] == 3])
        result = p.solve()
        self.assertAlmostEqual(result, 13)

        c = numpy.matrix([1, -1]).T
        p = Problem(Minimize(c.T * hstack(square(self.a).T, sqrt(self.b).T).T),
                    [self.a == 2,
                     self.b == 16])
        with self.assertRaises(Exception) as cm:
            p.solve()
        self.assertEqual(str(cm.exception), "Problem does not follow DCP rules.")

    def test_bad_objective(self):
        """Test using a cvxpy expression as an objective.
        """
        with self.assertRaises(Exception) as cm:
            Problem(self.x+2)
        self.assertEqual(str(cm.exception), "Problem objective must be Minimize or Maximize.")

    # Test variable transpose.
    def test_transpose(self):
        p = Problem(Minimize(sum_entries(self.x)), [self.x.T >= numpy.matrix([1, 2])])
        result = p.solve()
        self.assertAlmostEqual(result, 3)
        self.assertItemsAlmostEqual(self.x.value, [1, 2])

        p = Problem(Minimize(sum_entries(self.C)),
                    [numpy.matrix([1, 1])*self.C.T >= numpy.matrix([0, 1, 2])])
        result = p.solve()
        value = self.C.value

        constraints = [1*self.C[i, 0] + 1*self.C[i, 1] >= i for i in range(3)]
        p = Problem(Minimize(sum_entries(self.C)), constraints)
        result2 = p.solve()
        self.assertAlmostEqual(result, result2)
        self.assertItemsAlmostEqual(self.C.value, value)

        p = Problem(Minimize(self.A[0, 1] - self.A.T[1, 0]),
                    [self.A == [[1, 2], [3, 4]]])
        result = p.solve()
        self.assertAlmostEqual(result, 0)

        exp = (-self.x).T
        p = Problem(Minimize(sum_entries(self.x)), [(-self.x).T <= 1])
        result = p.solve()
        self.assertAlmostEqual(result, -2)

        c = numpy.matrix([1, -1]).T
        p = Problem(Minimize(max_elemwise(c.T, 2, 2 + c.T)[1]))
        result = p.solve()
        self.assertAlmostEqual(result, 2)

        c = numpy.matrix([[1, -1, 2], [1, -1, 2]]).T
        p = Problem(Minimize(sum_entries(max_elemwise(c, 2, 2 + c).T[:, 0])))
        result = p.solve()
        self.assertAlmostEqual(result, 6)

        c = numpy.matrix([[1, -1, 2], [1, -1, 2]]).T
        p = Problem(Minimize(sum_entries(square(c.T).T[:, 0])))
        result = p.solve()
        self.assertAlmostEqual(result, 6)

        # Slice of transpose.
        p = Problem(Maximize(sum_entries(self.C)), [self.C.T[:, 1:3] <= 2, self.C.T[:, 0] == 1])
        result = p.solve()
        self.assertAlmostEqual(result, 10)
        self.assertItemsAlmostEqual(self.C.value, 2*[1, 2, 2])

    # Test multiplication on the left by a non-constant.
    def test_multiplication_on_left(self):
        c = numpy.matrix([1, 2]).T
        p = Problem(Minimize(c.T*self.A*c), [self.A >= 2])
        result = p.solve()
        self.assertAlmostEqual(result, 18)

        p = Problem(Minimize(self.a*2), [self.a >= 2])
        result = p.solve()
        self.assertAlmostEqual(result, 4)

        p = Problem(Minimize(self.x.T*c), [self.x >= 2])
        result = p.solve()
        self.assertAlmostEqual(result, 6)

        p = Problem(Minimize((self.x.T + self.z.T)*c),
                    [self.x >= 2, self.z >= 1])
        result = p.solve()
        self.assertAlmostEqual(result, 9)

    # Test redundant constraints in cvxopt.
    def test_redundant_constraints(self):
        obj = Minimize(sum_entries(self.x))
        constraints = [self.x == 2, self.x == 2, self.x.T == 2, self.x[0] == 2]
        p = Problem(obj, constraints)
        result = p.solve(solver=s.ECOS)
        self.assertAlmostEqual(result, 4)

        obj = Minimize(sum_entries(square(self.x)))
        constraints = [self.x == self.x]
        p = Problem(obj, constraints)
        result = p.solve(solver=s.ECOS)
        self.assertAlmostEqual(result, 0)

    # Test that symmetry is enforced.
    def test_sdp_symmetry(self):
        # TODO should these raise exceptions?
        # with self.assertRaises(Exception) as cm:
        #     lambda_max([[1,2],[3,4]])
        # self.assertEqual(str(cm.exception), "lambda_max called on non-symmetric matrix.")

        # with self.assertRaises(Exception) as cm:
        #     lambda_min([[1,2],[3,4]])
        # self.assertEqual(str(cm.exception), "lambda_min called on non-symmetric matrix.")

        p = Problem(Minimize(lambda_max(self.A)), [self.A >= 2])
        result = p.solve()
        self.assertItemsAlmostEqual(self.A.value, self.A.value.T, places=3)

        p = Problem(Minimize(lambda_max(self.A)), [self.A == [[1, 2], [3, 4]]])
        result = p.solve()
        self.assertEqual(p.status, s.INFEASIBLE)

    # Test SDP
    def test_sdp(self):
        # Ensure sdp constraints enforce transpose.
        obj = Maximize(self.A[1, 0] - self.A[0, 1])
        p = Problem(obj, [lambda_max(self.A) <= 100,
                          self.A[0, 0] == 2,
                          self.A[1, 1] == 2,
                          self.A[1, 0] == 2])
        result = p.solve()
        self.assertAlmostEqual(result, 0, places=3)

    # Test getting values for expressions.
    def test_expression_values(self):
        diff_exp = self.x - self.z
        inf_exp = normInf(diff_exp)
        sum_entries_exp = 5 + norm1(self.z) + norm1(self.x) + inf_exp
        constr_exp = norm2(self.x + self.z)
        obj = norm2(sum_entries_exp)
        p = Problem(Minimize(obj),
                    [self.x >= [2, 3], self.z <= [-1, -4], constr_exp <= 2])
        result = p.solve()
        self.assertAlmostEqual(result, 22)
        self.assertItemsAlmostEqual(self.x.value, [2, 3])
        self.assertItemsAlmostEqual(self.z.value, [-1, -4])
        # Expression values.
        self.assertItemsAlmostEqual(diff_exp.value, self.x.value - self.z.value)
        self.assertAlmostEqual(inf_exp.value,
                               LA.norm(self.x.value - self.z.value, numpy.inf))
        self.assertAlmostEqual(sum_entries_exp.value,
                               5 + LA.norm(self.z.value, 1) + LA.norm(self.x.value, 1) +
                               LA.norm(self.x.value - self.z.value, numpy.inf))
        self.assertAlmostEqual(constr_exp.value,
                               LA.norm(self.x.value + self.z.value, 2))
        self.assertAlmostEqual(obj.value, result)

    def test_mult_by_zero(self):
        """Test multiplication by zero.
        """
        exp = 0*self.a
        self.assertEqual(exp.value, 0)
        obj = Minimize(exp)
        p = Problem(obj)
        result = p.solve()
        self.assertAlmostEqual(result, 0)
        assert self.a.value is not None

    def test_div(self):
        """Tests a problem with division.
        """
        obj = Minimize(normInf(self.A/5))
        p = Problem(obj, [self.A >= 5])
        result = p.solve()
        self.assertAlmostEqual(result, 1)

    def test_mul_elemwise(self):
        """Tests problems with mul_elemwise.
        """
        c = [[1, -1], [2, -2]]
        expr = mul_elemwise(c, self.A)
        obj = Minimize(normInf(expr))
        p = Problem(obj, [self.A == 5])
        result = p.solve()
        self.assertAlmostEqual(result, 10)
        self.assertItemsAlmostEqual(expr.value, [5, -5] + [10, -10])

        # Test with a sparse matrix.
        import cvxopt
        interface = intf.get_matrix_interface(cvxopt.spmatrix)
        c = interface.const_to_matrix([1, 2])
        expr = mul_elemwise(c, self.x)
        obj = Minimize(normInf(expr))
        p = Problem(obj, [self.x == 5])
        result = p.solve()
        self.assertAlmostEqual(result, 10)
        self.assertItemsAlmostEqual(expr.value, [5, 10])

        # Test promotion.
        c = [[1, -1], [2, -2]]
        expr = mul_elemwise(c, self.a)
        obj = Minimize(normInf(expr))
        p = Problem(obj, [self.a == 5])
        result = p.solve()
        self.assertAlmostEqual(result, 10)
        self.assertItemsAlmostEqual(expr.value, [5, -5] + [10, -10])

    def test_invalid_solvers(self):
        """Tests that errors occur when you use an invalid solver.
        """
        with self.assertRaises(Exception) as cm:
            Problem(Minimize(Bool())).solve(solver=s.ECOS)
        self.assertEqual(str(cm.exception),
                         "The solver ECOS cannot solve the problem.")

        with self.assertRaises(Exception) as cm:
            Problem(Minimize(lambda_max(self.a))).solve(solver=s.ECOS)
        self.assertEqual(str(cm.exception),
                         "The solver ECOS cannot solve the problem.")

        with self.assertRaises(Exception) as cm:
            Problem(Minimize(self.a)).solve(solver=s.SCS)
        self.assertEqual(str(cm.exception),
                         "The solver SCS cannot solve the problem.")

    def test_reshape(self):
        """Tests problems with reshape.
        """
        # Test on scalars.
        self.assertEqual(reshape(1, 1, 1).value, 1)

        # Test vector to matrix.
        x = Variable(4)
        mat = numpy.matrix([[1, -1], [2, -2]]).T
        vec = numpy.matrix([1, 2, 3, 4]).T
        vec_mat = numpy.matrix([[1, 2], [3, 4]]).T
        expr = reshape(x, 2, 2)
        obj = Minimize(sum_entries(mat*expr))
        prob = Problem(obj, [x == vec])
        result = prob.solve()
        self.assertAlmostEqual(result, numpy.sum(mat*vec_mat))

        # Test on matrix to vector.
        c = [1, 2, 3, 4]
        expr = reshape(self.A, 4, 1)
        obj = Minimize(expr.T*c)
        constraints = [self.A == [[-1, -2], [3, 4]]]
        prob = Problem(obj, constraints)
        result = prob.solve()
        self.assertAlmostEqual(result, 20)
        self.assertItemsAlmostEqual(expr.value, [-1, -2, 3, 4])
        self.assertItemsAlmostEqual(reshape(expr, 2, 2).value, [-1, -2, 3, 4])

        # Test matrix to matrix.
        expr = reshape(self.C, 2, 3)
        mat = numpy.matrix([[1, -1], [2, -2]])
        C_mat = numpy.matrix([[1, 4], [2, 5], [3, 6]])
        obj = Minimize(sum_entries(mat*expr))
        prob = Problem(obj, [self.C == C_mat])
        result = prob.solve()
        reshaped = numpy.reshape(C_mat, (2, 3), 'F')
        self.assertAlmostEqual(result, (mat.dot(reshaped)).sum())
        self.assertItemsAlmostEqual(expr.value, C_mat)

        # Test promoted expressions.
        c = numpy.matrix([[1, -1], [2, -2]]).T
        expr = reshape(c*self.a, 1, 4)
        obj = Minimize(expr*[1, 2, 3, 4])
        prob = Problem(obj, [self.a == 2])
        result = prob.solve()
        self.assertAlmostEqual(result, -6)
        self.assertItemsAlmostEqual(expr.value, 2*c)

        expr = reshape(c*self.a, 4, 1)
        obj = Minimize(expr.T*[1, 2, 3, 4])
        prob = Problem(obj, [self.a == 2])
        result = prob.solve()
        self.assertAlmostEqual(result, -6)
        self.assertItemsAlmostEqual(expr.value, 2*c)

    def test_vec(self):
        """Tests problems with vec.
        """
        c = [1, 2, 3, 4]
        expr = vec(self.A)
        obj = Minimize(expr.T*c)
        constraints = [self.A == [[-1, -2], [3, 4]]]
        prob = Problem(obj, constraints)
        result = prob.solve()
        self.assertAlmostEqual(result, 20)
        self.assertItemsAlmostEqual(expr.value, [-1, -2, 3, 4])

    def test_diag_prob(self):
        """Test a problem with diag.
        """
        C = Variable(3, 3)
        obj = Maximize(C[0, 2])
        constraints = [diag(C) == 1,
                       C[0, 1] == 0.6,
                       C[1, 2] == -0.3,
                       C == Semidef(3)]
        prob = Problem(obj, constraints)
        result = prob.solve()
        self.assertAlmostEqual(result, 0.583151, places=2)

    def test_presolve_constant_constraints(self):
        """Test that the presolver removes constraints with no variables.
        """
        x = Variable()
        obj = Maximize(sqrt(x))
        prob = Problem(obj, [Constant(2) <= 2])
        data = prob.get_problem_data(s.ECOS)
        A = data["A"]
        G = data["G"]
        for row in range(A.shape[0]):
            assert A[row, :].nnz > 0
        for row in range(G.shape[0]):
            assert G[row, :].nnz > 0

    def test_presolve_parameters(self):
        """Test presolve with parameters.
        """
        # Test with parameters.
        gamma = Parameter(sign="positive")
        x = Variable()
        obj = Minimize(x)
        prob = Problem(obj, [gamma == 1, x >= 0])
        gamma.value = 0
        prob.solve(solver=s.SCS)
        self.assertEqual(prob.status, s.INFEASIBLE)

        gamma.value = 1
        prob.solve(solver=s.SCS)
        self.assertEqual(prob.status, s.OPTIMAL)

    def test_parameter_expressions(self):
        """Test that expressions with parameters are updated properly.
        """
        x = Variable()
        y = Variable()
        x0 = Parameter()
        xSquared = x0*x0 + 2*x0*(x - x0)

        # initial guess for x
        x0.value = 2

        # make the constraint x**2 - y == 0
        g = xSquared - y

        # set up the problem
        obj = abs(x - 1)
        prob = Problem(Minimize(obj), [g == 0])
        prob.solve()
        x0.value = 1
        prob.solve()
        self.assertAlmostEqual(g.value, 0)

        # Test multiplication.
        prob = Problem(Minimize(x0*x), [x == 1])
        x0.value = 2
        prob.solve()
        x0.value = 1
        prob.solve()
        self.assertAlmostEqual(prob.value, 1)

    def test_change_constraints(self):
        """Test interaction of caching with changing constraints.
        """
        prob = Problem(Minimize(self.a), [self.a == 2, self.a >= 1])
        prob.solve()
        self.assertAlmostEqual(prob.value, 2)

        prob.constraints[0] = (self.a == 1)
        prob.solve()
        self.assertAlmostEqual(prob.value, 1)

    def test_psd_constraints(self):
        """Test positive definite constraints.
        """
        C = Variable(3, 3)
        obj = Maximize(C[0, 2])
        constraints = [diag(C) == 1,
                       C[0, 1] == 0.6,
                       C[1, 2] == -0.3,
                       C == C.T,
                       C >> 0]
        prob = Problem(obj, constraints)
        result = prob.solve()
        self.assertAlmostEqual(result, 0.583151, places=2)

        C = Variable(2, 2)
        obj = Maximize(C[0, 1])
        constraints = [C == 1, C >> [[2, 0], [0, 2]]]
        prob = Problem(obj, constraints)
        result = prob.solve()
        self.assertEqual(prob.status, s.INFEASIBLE)

        C = Symmetric(2, 2)
        obj = Minimize(C[0, 0])
        constraints = [C << [[2, 0], [0, 2]]]
        prob = Problem(obj, constraints)
        result = prob.solve()
        self.assertEqual(prob.status, s.UNBOUNDED)

    def test_psd_duals(self):
        """Test the duals of PSD constraints.
        """
        if s.CVXOPT in installed_solvers():
            # Test the dual values with cvxopt.
            C = Symmetric(2, 2)
            obj = Maximize(C[0, 0])
            constraints = [C << [[2, 0], [0, 2]]]
            prob = Problem(obj, constraints)
            result = prob.solve(solver=s.CVXOPT)
            self.assertAlmostEqual(result, 2)

            psd_constr_dual = constraints[0].dual_value
            C = Symmetric(2, 2)
            X = Semidef(2)
            obj = Maximize(C[0, 0])
            constraints = [X == [[2, 0], [0, 2]] - C]
            prob = Problem(obj, constraints)
            result = prob.solve(solver=s.CVXOPT)
            self.assertItemsAlmostEqual(constraints[0].dual_value, psd_constr_dual)

        # Test the dual values with SCS.
        C = Symmetric(2, 2)
        obj = Maximize(C[0, 0])
        constraints = [C << [[2, 0], [0, 2]]]
        prob = Problem(obj, constraints)
        result = prob.solve(solver=s.SCS)
        self.assertAlmostEqual(result, 2, places=4)

        psd_constr_dual = constraints[0].dual_value
        C = Symmetric(2, 2)
        X = Semidef(2)
        obj = Maximize(C[0, 0])
        constraints = [X == [[2, 0], [0, 2]] - C]
        prob = Problem(obj, constraints)
        result = prob.solve(solver=s.SCS)
        self.assertItemsAlmostEqual(constraints[0].dual_value, psd_constr_dual)

        # Test dual values with SCS that have off-diagonal entries.
        C = Symmetric(2, 2)
        obj = Maximize(C[0, 1] + C[1, 0])
        constraints = [C << [[2, 0], [0, 2]], C >= 0]
        prob = Problem(obj, constraints)
        result = prob.solve(solver=s.SCS)
        self.assertAlmostEqual(result, 4, places=3)

        psd_constr_dual = constraints[0].dual_value
        C = Symmetric(2, 2)
        X = Semidef(2)
        obj = Maximize(C[0, 1] + C[1, 0])
        constraints = [X == [[2, 0], [0, 2]] - C, C >= 0]
        prob = Problem(obj, constraints)
        result = prob.solve(solver=s.SCS)
        self.assertItemsAlmostEqual(constraints[0].dual_value, psd_constr_dual,
                                    places=3)

    def test_geo_mean(self):
        import numpy as np

        x = Variable(2)
        cost = geo_mean(x)
        prob = Problem(Maximize(cost), [x <= 1])
        prob.solve()
        self.assertAlmostEqual(prob.value, 1)

        prob = Problem(Maximize(cost), [sum(x) <= 1])
        prob.solve()
        self.assertItemsAlmostEqual(x.value, [.5, .5])

        x = Variable(3, 3)
        self.assertRaises(ValueError, geo_mean, x)

        x = Variable(3, 1)
        g = geo_mean(x)
        self.assertSequenceEqual(g.w, [Fraction(1, 3)]*3)

        x = Variable(1, 5)
        g = geo_mean(x)
        self.assertSequenceEqual(g.w, [Fraction(1, 5)]*5)

        # check that we get the right answer for
        # max geo_mean(x) s.t. sum(x) <= 1
        p = np.array([.07, .12, .23, .19, .39])

        def short_geo_mean(x, p):
            p = np.array(p)/sum(p)
            x = np.array(x)
            return np.prod(x**p)

        x = Variable(5)
        prob = Problem(Maximize(geo_mean(x, p)), [sum(x) <= 1])
        prob.solve()
        x = np.array(x.value).flatten()
        x_true = p/sum(p)

        self.assertTrue(np.allclose(prob.value, geo_mean(list(x), p).value))
        self.assertTrue(np.allclose(prob.value, short_geo_mean(x, p)))
        self.assertTrue(np.allclose(x, x_true, 1e-3))

        # check that we get the right answer for
        # max geo_mean(x) s.t. norm(x) <= 1
        x = Variable(5)
        prob = Problem(Maximize(geo_mean(x, p)), [norm(x) <= 1])
        prob.solve()
        x = np.array(x.value).flatten()
        x_true = np.sqrt(p/sum(p))

        self.assertTrue(np.allclose(prob.value, geo_mean(list(x), p).value))
        self.assertTrue(np.allclose(prob.value, short_geo_mean(x, p)))
        self.assertTrue(np.allclose(x, x_true, 1e-3))

        # the following 3 tests check vstack and hstack input to geo_mean
        # the following 3 formulations should be equivalent
        n = 5
        x_true = np.ones(n)
        x = Variable(n)

        Problem(Maximize(geo_mean(x)), [x <= 1]).solve()
        xval = np.array(x.value).flatten()
        self.assertTrue(np.allclose(xval, x_true, 1e-3))

        y = vstack(*[x[i] for i in range(n)])
        Problem(Maximize(geo_mean(y)), [x <= 1]).solve()
        xval = np.array(x.value).flatten()
        self.assertTrue(np.allclose(xval, x_true, 1e-3))

        y = hstack(*[x[i] for i in range(n)])
        Problem(Maximize(geo_mean(y)), [x <= 1]).solve()
        xval = np.array(x.value).flatten()
        self.assertTrue(np.allclose(xval, x_true, 1e-3))

    def test_pnorm(self):
        import numpy as np

        x = Variable(3, name='x')

        a = np.array([1.0, 2, 3])

        # todo: add -1, .5, .3, -2.3 and testing positivity constraints

        for p in (1, 1.6, 1.3, 2, 1.99, 3, 3.7, np.inf):
            prob = Problem(Minimize(pnorm(x, p=p)), [x.T*a >= 1])
            prob.solve()

            # formula is true for any a >= 0 with p > 1
            if p == np.inf:
                x_true = np.ones_like(a)/sum(a)
            elif p == 1:
                # only works for the particular a = [1,2,3]
                x_true = np.array([0, 0, 1.0/3])
            else:
                x_true = a**(1.0/(p-1))/a.dot(a**(1.0/(p-1)))

            x_alg = np.array(x.value).flatten()
            self.assertTrue(np.allclose(x_alg, x_true, 1e-3), 'p = {}'.format(p))
            self.assertTrue(np.allclose(prob.value, np.linalg.norm(x_alg, p)))
            self.assertTrue(np.allclose(np.linalg.norm(x_alg, p), pnorm(x_alg, p).value))

    def test_pnorm_concave(self):
        import numpy as np

        x = Variable(3, name='x')

        # test positivity constraints
        a = np.array([-1.0, 2, 3])
        for p in (-1, .5, .3, -2.3):
            prob = Problem(Minimize(sum_entries(abs(x-a))), [pnorm(x, p) >= 0])
            prob.solve()

            self.assertTrue(np.allclose(prob.value, 1))

        a = np.array([1.0, 2, 3])
        for p in (-1, .5, .3, -2.3):
            prob = Problem(Minimize(sum_entries(abs(x-a))), [pnorm(x, p) >= 0])
            prob.solve()

            self.assertTrue(np.allclose(prob.value, 0))

    def test_power(self):
        x = Variable()
        prob = Problem(Minimize(power(x, 1.7) + power(x, -2.3) - power(x, .45)))
        prob.solve()
        x = x.value
        self.assertTrue(__builtins__['abs'](1.7*x**.7 - 2.3*x**-3.3 - .45*x**-.55) <= 1e-3)

    def test_mul_elemwise(self):
        """Test a problem with mul_elemwise by a scalar.
        """
        import numpy as np
        T = 10
        J = 20
        rvec = np.random.randn(T, J)
        dy = np.random.randn(2*T, 1)
        theta = Variable(J)

        delta = 1e-3
        loglambda = rvec*theta  # rvec: TxJ regressor matrix, theta: (Jx1) cvx variable
        a = mul_elemwise(dy[0:T], loglambda)  # size(Tx1)
        b1 = exp(loglambda)
        b2 = mul_elemwise(delta, b1)
        cost = -a + b1

        cost = -a + b2  # size (Tx1)
        prob = Problem(Minimize(sum_entries(cost)))
        prob.solve(solver=s.SCS)

        obj = Minimize(sum_entries(mul_elemwise(2, self.x)))
        prob = Problem(obj, [self.x == 2])
        result = prob.solve()
        self.assertAlmostEqual(result, 8)<|MERGE_RESOLUTION|>--- conflicted
+++ resolved
@@ -621,17 +621,10 @@
                      self.a >= 2])
         result = p.solve()
         self.assertAlmostEqual(result, 26, places=3)
-<<<<<<< HEAD
-        obj = (c.T*self.x + self.a).value
-        self.assertAlmostEqual(obj, result)
-        self.assertItemsAlmostEqual(self.x.value, [8,8], places=3)
-        self.assertItemsAlmostEqual(self.z.value, [2,2], places=3)
-=======
         obj = c.T*self.x.value + self.a.value
         self.assertAlmostEqual(obj[0, 0], result)
         self.assertItemsAlmostEqual(self.x.value, [8, 8], places=3)
         self.assertItemsAlmostEqual(self.z.value, [2, 2], places=3)
->>>>>>> 6c0af6ea
 
     def test_ecos_noineq(self):
         """Test ECOS with no inequality constraints.
