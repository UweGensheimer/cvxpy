"""
Copyright 2013 Steven Diamond

Licensed under the Apache License, Version 2.0 (the "License");
you may not use this file except in compliance with the License.
You may obtain a copy of the License at

    http://www.apache.org/licenses/LICENSE-2.0

Unless required by applicable law or agreed to in writing, software
distributed under the License is distributed on an "AS IS" BASIS,
WITHOUT WARRANTIES OR CONDITIONS OF ANY KIND, either express or implied.
See the License for the specific language governing permissions and
limitations under the License.
"""
import functools

from cvxpy.utilities import scopes


def lazyprop(func):
    """Wraps a property so it is lazily evaluated."""

    @property
    @functools.wraps(func)
    def _lazyprop(self):
        if scopes.dpp_scope_active():
            attr_name = '_lazy_dpp_' + func.__name__
        else:
            attr_name = '_lazy_' + func.__name__

        try:
            if not hasattr(self, attr_name):
                setattr(self, attr_name, func(self))
            return getattr(self, attr_name)
        except Exception as e:
            msg = 'Context: attempted to get or set attribute "' + func.__name__ + '"'
            msg += ' for an object of type ' + str(type(self)) + '.'
            e.args = e.args + (msg,)
            raise e
    return _lazyprop


def compute_once(func):
    """Computes a method exactly once and caches the result."""

    @functools.wraps(func)
<<<<<<< HEAD
    def _compute_once(self, *args, **kwargs):
        if scopes.dpp_scope_active():
            attr_name = '_compute_once_dpp_' + func.__name__
        else:
            attr_name = '_compute_once_' + func.__name__

        try:
            return getattr(self, attr_name)
        except AttributeError:
            setattr(self, attr_name, func(self, *args, **kwargs))
=======
    def _compute_once(self):
        if not hasattr(self, attr_name):
            setattr(self, attr_name, func(self))
>>>>>>> e4047eb0
        return getattr(self, attr_name)
    return _compute_once<|MERGE_RESOLUTION|>--- conflicted
+++ resolved
@@ -45,21 +45,14 @@
     """Computes a method exactly once and caches the result."""
 
     @functools.wraps(func)
-<<<<<<< HEAD
     def _compute_once(self, *args, **kwargs):
         if scopes.dpp_scope_active():
             attr_name = '_compute_once_dpp_' + func.__name__
         else:
             attr_name = '_compute_once_' + func.__name__
-
         try:
             return getattr(self, attr_name)
         except AttributeError:
             setattr(self, attr_name, func(self, *args, **kwargs))
-=======
-    def _compute_once(self):
-        if not hasattr(self, attr_name):
-            setattr(self, attr_name, func(self))
->>>>>>> e4047eb0
         return getattr(self, attr_name)
     return _compute_once